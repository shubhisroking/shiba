--- conflicted
+++ resolved
@@ -1017,25 +1017,11 @@
   );
 }
 
-<<<<<<< HEAD
 
 
 export default function HomeScreen({ games, setAppOpen, selectedGame, setSelectedGame, SlackId, token, profile, setProfile, autoOpenProfile }) {
 
 
-=======
-export default function HomeScreen({
-  games,
-  setAppOpen,
-  selectedGame,
-  setSelectedGame,
-  SlackId,
-  token,
-  profile,
-  setProfile,
-  autoOpenProfile,
-}) {
->>>>>>> b4450e96
   // selectedGame is now controlled by the parent (index.js)
   const [tokyoTime, setTokyoTime] = useState("");
   const [slackProfile, setSlackProfile] = useState({
@@ -1044,14 +1030,9 @@
   });
   const [isProfileOpen, setIsProfileOpen] = useState(false);
   const [isEventsOpen, setIsEventsOpen] = useState(false);
-<<<<<<< HEAD
   const [hasOpenedEventsNotification, setHasOpenedEventsNotification] = useState(false);
   const [hasOnboarded, setHasOnboarded] = useState(true);
   const [isOnboardingOpen, setIsOnboardingOpen] = useState(false);
-=======
-  const [hasOpenedEventsNotification, setHasOpenedEventsNotification] =
-    useState(false);
->>>>>>> b4450e96
 
   // Preload SFX and game clip audios for instant playback
   const sfxFiles = ["next.mp3", "prev.mp3", "shiba-bark.mp3"];
