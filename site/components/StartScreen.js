import { useState, useRef, useEffect } from "react";
import { MovingBackground } from "./HomeScreen";
import { formatJamCountdown } from "./jamConfig";
import { FiLogIn } from "react-icons/fi";
import { useSearchParams } from "next/navigation";

export default function StartScreen({ setToken, requestOtp, verifyOtp }) {
  const [email, setEmail] = useState("");
  const [otp, setOtp] = useState("");
  const [stage, setStage] = useState("email"); // whether user is inputting email or otp
  const [message, setMessage] = useState("");
  const [loading, setLoading] = useState(false);
  const [clickedIn, setClickedIn] = useState(false);
  const circleRef = useRef(null);
  const emailInputRef = useRef(null);
  // Start with empty string to avoid SSR/client mismatch, populate after mount.
  const [jamCountdownText, setJamCountdownText] = useState("");
  const mountedRef = useRef(false);

  // Live dual-phase countdown update after mount only (prevents hydration mismatch)
  useEffect(() => {
    mountedRef.current = true;
    const update = () => setJamCountdownText(formatJamCountdown());
    update(); // initial client render
    const id = setInterval(update, 1000);
    return () => clearInterval(id);
  }, []);

  const searchParams = useSearchParams();
  const code = searchParams.get("code");

  useEffect(() => {
    if (code) {
      console.log("Authorization code:", code);
      // Make a request to /api/newLogin with the code to get the token
      const fetchToken = async () => {
        try {
          const res = await fetch("/api/slackLogin", {
            method: "POST",
            headers: { "Content-Type": "application/json" },
            body: JSON.stringify({ code }),
          });
          const data = await res.json();
          if (res.ok && data?.token) {
            setToken(data.token);
            // Set the token in localstorage too
            localStorage.setItem("token", data.token);
          } else {
            console.error(
              "Failed to get token:",
              data.message || "Unknown error"
            );
          }
        } catch (error) {
          console.error("Error fetching token:", error);
        }
      };
      fetchToken();
    }
  }, [code]);

  useEffect(() => {
    const handleMouseMove = (e) => {
      if (circleRef.current) {
        const faqArea = document.querySelector(".faq-area");
        if (faqArea) {
          const faqRect = faqArea.getBoundingClientRect();

          const x = e.clientX - faqRect.left;
          const y = e.clientY - faqRect.top;

          if (x >= 0 && x <= faqRect.width && y >= 0 && y <= faqRect.height) {
            circleRef.current.style.display = "block";
            circleRef.current.style.left = `${x}px`;
            circleRef.current.style.top = `${y}px`;
          } else {
            circleRef.current.style.display = "none";
          }
        }
      }
    };

    window.addEventListener("mousemove", handleMouseMove);
    return () => window.removeEventListener("mousemove", handleMouseMove);
  }, []);

  useEffect(() => {
    if (stage === "email" && emailInputRef.current) {
      emailInputRef.current.focus();
    }
  }, [stage]);

  // Focus on email input when component first loads
  useEffect(() => {
    if (emailInputRef.current) {
      emailInputRef.current.focus();
    }
  }, []);

  const onRequest = async () => {
    console.log("onRequest called, email:", email, "requestOtp:", !!requestOtp);
    if (!requestOtp) {
      console.log("requestOtp not available");
      return;
    }
    setLoading(true);
    setMessage("");
    const result = await requestOtp(email);
    if (result?.ok) {
      setStage("otp");
      setMessage("Code sent. Check your email.");
    } else {
      setMessage(result?.message || "Failed to request code.");
    }
    setLoading(false);
  };

  const onVerify = async () => {
    if (!verifyOtp) return;
    setLoading(true);
    setMessage("");
    const result = await verifyOtp(email, otp);
    if (result?.ok && result?.token) {
      setToken?.(result.token);
    } else {
      setMessage(result?.message || "Invalid code.");
    }
    setLoading(false);
  };

  return (
    <div className="start-screen">
      <div style={{ position: "absolute", top: 0, right: 0, zIndex: 100 }}>
        <div
          style={{
            margin: "20px",
            borderRadius: "8px",
            cursor: "pointer",
            display: "flex",
            alignItems: "center",
            justifyContent: "center",
            padding: "10px",
          }}
          className="slack-logo"
          onClick={() => {
            window.open(
<<<<<<< HEAD
              "https://slack.com/oauth/v2/authorize?client_id=2210535565.9361842154099&user_scope=users:read,users:read.email&redirect_uri=https://shiba.hackclub.dev",
              "_blank",
=======
              "https://slack.com/oauth/v2/authorize?client_id=2210535565.9361842154099&user_scope=users:read,users:read.email&redirect_uri=https://shiba.hackclub.dev/",
              "_blank"
>>>>>>> 42e73133
            );
          }}
        >
          <FiLogIn
            size={24}
            style={{
              color: "white",
              marginRight: "8px",
            }}
          ></FiLogIn>
          <p
            style={{
              color: "white",
              fontWeight: "bold",
              fontSize: "1.2em",
              fontStyle: "italic",
              margin: 0,
            }}
          >
            Login
          </p>
        </div>
      </div>
      <div
        className="opening"
        style={{
          width: "100vw",
          position: "relative",
          backgroundImage: `
            radial-gradient(ellipse at center, rgba(0,0,0,0) 60%, rgba(0,0,0,0.2) 100%),
            linear-gradient(to bottom, transparent, black),
            url('/landing/background.gif')
          `,
          filter: "saturate(1.2)",
          backgroundSize: "contain",
          backgroundPosition: "top",
          backgroundRepeat: "no-repeat",
        }}
      >
        <div
          className="opening-info"
          style={{
            minHeight: "100vh",
            top: "0",
            zIndex: 2,
            padding: "40px 8vw 8vw",
            display: "flex",
            flexDirection: "column",
            alignItems: "center",
            justifyContent: "flex-start",
          }}
        >
          <p className="top-text japanese black-outline">
            ハッククラブ：ゲームを作って、日本にアーケードを建てよう。
          </p>
          <p className="top-text english black-outline">
            HACK CLUB: make a game, build an arcade in japan.
          </p>
          <img
            src="/landing/shibaarcade_logo.png"
            className="logo"
            style={{
              zIndex: 2,
            }}
          />

          <iframe
            className="opening-video"
            src="https://www.youtube.com/embed/Mapfcs9jziA?si=LCaM9upjckpTPWiZ"
            title="YouTube video player"
            frameborder="0"
            allow="accelerometer; autoplay; clipboard-write; encrypted-media; gyroscope; picture-in-picture; web-share"
            referrerpolicy="strict-origin-when-cross-origin"
            allowfullscreen
          ></iframe>

          <div
            className="email-input"
            style={{
              marginTop: "-20px",
            }}
          >
            {stage === "email" ? (
              <>
                <input
                  ref={emailInputRef}
                  type="email"
                  value={email}
                  onChange={(e) => setEmail(e.target.value)}
                  placeholder="orpheus@hackclub.com"
                  onKeyDown={(e) => {
                    console.log("Key pressed:", e.key);
                    if (e.key === "Enter") {
                      console.log("Enter key pressed, calling onRequest");
                      onRequest();
                    }
                  }}
                />
                <button
                  onClick={onRequest}
                  disabled={loading}
                  className="signup-button"
                >
                  {loading ? "Sending..." : "join the jam"}
                </button>
              </>
            ) : (
              <>
                <input
                  type="text"
                  value={otp}
                  onChange={(e) => setOtp(e.target.value)}
                  placeholder="Enter 6-digit code (email)"
                  inputMode="numeric"
                  onKeyDown={(e) => {
                    if (e.key === "Enter") {
                      onVerify();
                    }
                  }}
                  maxLength={6}
                />
                <button onClick={onVerify} disabled={loading}>
                  verify
                </button>
              </>
            )}
          </div>
        </div>
      </div>

      <div className="info-screen">
        <div className="info info-1">
          <div className="background">
            <div className="moving-background">
              <MovingBackground />
            </div>
            <div className="info-screen-overlay"></div>
          </div>

          <img
            src="/landing/sparkle.png"
            className="sparkle"
            style={{
              top: "-40%",
              animationDelay: "0s",
            }}
          />

          <img
            src="/landing/sparkle.png"
            className="sparkle"
            style={{
              top: "-50%",
              left: "10%",
              width: "8%",
              animationDelay: "0.3s",
            }}
          />

          <img
            src="/landing/sparkle.png"
            className="sparkle"
            style={{
              top: "-50%",
              right: "0%",
              width: "9%",
              animationDelay: "0.5s",
            }}
          />

          <img
            src="/landing/sparkle.png"
            className="sparkle"
            style={{
              top: "-30%",
              right: "8%",
              width: "6%",
              animationDelay: "0.8s",
            }}
          />

          <div className="content">
            <div className="firetext online">
              <p>online!</p>
            </div>
            <h1>
              MAKE A GAME
              <br />
              for 2 months
            </h1>
            <p>
              create a game in godot, then get feedback on your game to improve
              it. earn SSS based on the feedback — then use SSS to buy a ticket
              to tokyo!
            </p>
          </div>

          <div className="info-1-games">
            <a
              className="game-item"
              href="https://maxwell-mph.itch.io/driftmetal"
              style={{
                top: "0px",
                left: "-12%",
              }}
            >
              <p>drift metal (max, 16)</p>
              <img src="/landing/game_driftmetal.png" />
            </a>

            <a
              className="game-item"
              href="https://firn.itch.io/train-game"
              style={{
                top: "50px",
                left: "15%",
              }}
            >
              <p>do you like trains? (isidore, 16)</p>
              <img src="/landing/game_trains.png" />
            </a>

            <a
              className="game-item"
              href="https://nanomars.itch.io/clicker-game"
              style={{
                top: "180px",
                left: "4%",
              }}
            >
              <p>debug clicker (armand, 17)</p>
              <img src="/landing/game_debugclicker.png" />
            </a>
          </div>
        </div>

        <div className="taiko-divider">
          <img
            src="/landing/sparkle.png"
            className="sparkle"
            style={{
              top: "25%",
              left: "3%",
              width: "8%",
              animationDelay: "0.2s",
            }}
          />

          <img
            src="/landing/sparkle.png"
            className="sparkle"
            style={{
              top: "50%",
              left: "1%",
              width: "6%",
              animationDelay: "0.7s",
            }}
          />

          <img
            src="/landing/sparkle.png"
            className="sparkle"
            style={{
              top: "50%",
              right: "1%",
              width: "6%",
              animationDelay: "0.3s",
            }}
          />

          <img src="/landing/taiko_divider.png"></img>
          <div className="jumpy">
            <div
              className="jumpy-item"
              style={{
                animationDelay: "0s",
              }}
            >
              <img src="/landing/jumpy1.png" />
              <p>GO</p>
            </div>

            <div
              className="jumpy-item"
              style={{
                animationDelay: "0.3s",
              }}
            >
              <img src="/landing/jumpy2.png" />
              <p>TO</p>
            </div>

            <div
              className="jumpy-item"
              style={{
                animationDelay: "0.6s",
              }}
            >
              <img src="/landing/jumpy3.png" />
              <p>TO-</p>
            </div>

            <div
              className="jumpy-item"
              style={{
                animationDelay: "0.9s",
              }}
            >
              <img src="/landing/jumpy4.png" />
              <p>KYO!</p>
            </div>
          </div>
        </div>

        <div className="info info-2">
          <div className="background">
            <div className="moving-background">
              <MovingBackground />
            </div>
          </div>

          <div className="content">
            <div className="firetext flipped inperson">
              <p>in-person!</p>
            </div>
            <h1>
              BUILD AN ARCADE
              <br />
              in tokyo japan
            </h1>
            <p>
              use SSS you earned to win a ticket to japan. fly to tokyo and
              build an arcade with us, food covered, hotel covered, & flight
              stipends available. put your game into the arcade and let the
              public try it!
            </p>
          </div>
        </div>

        <img src="/landing/arcade_divider.png" className="arcade-divider" />

        <div className="faq-area">
          <div className="faq-background"></div>
          <div className="purple-circle" ref={circleRef}></div>
          <div className="faq-gradient-overlay"></div>

          <div className="signup">
            <p className="top-text english">HACK CLUB: sign up now.</p>
            <div className="email-input">
              {stage === "email" ? (
                <>
                  <input
                    type="email"
                    value={email}
                    onChange={(e) => setEmail(e.target.value)}
                    onKeyDown={(e) => {
                      if (e.key === "Enter") {
                        onRequest();
                      }
                    }}
                    placeholder="orpheus@hackclub.com"
                  />
                  <button
                    onClick={onRequest}
                    disabled={loading}
                    className="signup-button"
                  >
                    {loading ? "Sending..." : "join the jam"}
                  </button>
                </>
              ) : (
                <>
                  <input
                    type="text"
                    value={otp}
                    onChange={(e) => setOtp(e.target.value)}
                    placeholder="Enter 6-digit code (email)"
                    inputMode="numeric"
                    onKeyDown={(e) => {
                      if (e.key === "Enter") {
                        onVerify();
                      }
                    }}
                    maxLength={6}
                  />
                  <button onClick={onVerify} disabled={loading}>
                    verify
                  </button>
                </>
              )}
            </div>

            <p className="top-text english" suppressHydrationWarning>
              {jamCountdownText || "jam timeline loading..."}
            </p>
          </div>

          <div className="faq">
            <div className="shiba-direct">
              <img src="/landing/shiba_direct.png" />
              <p>22 august · ?pm–?pm PST</p>
              <p>get LIVE shiba news and the latest information.</p>
              <p>sign up to rsvp.</p>
            </div>

            <details>
              <summary>can i participate?</summary>
              <p>shiba is for teenagers 18 years old and under!</p>
            </details>

            <details>
              <summary>how long will shiba run for?</summary>
              <p>
                shiba starts on august 22 and ends on october 20. then, we'll
                build an arcade in tokyo from november 5-12th.
              </p>
            </details>

            <details>
              <summary>i don't know how to make games!</summary>
              <p>
                don't worry, beginners are welcome! we will run workshops to
                teach you how to make games in godot. you will also get plenty
                of feedback about your games and get the chance to make multiple
                :)
              </p>
            </details>
          </div>
        </div>
      </div>

      <style jsx>{`
        .start-screen {
          background-color: black;
          width: 100vw;
          height: 100%;
          font-size: 1.2em;
        }

        /* Desktop / default logo width */
        .opening-info .logo {
          width: 60%;
        }

        .opening-info {
          display: flex;
          flex-flow: column;
          align-items: center;
          justify-content: center;
          width: 100%;
          /* Corrected property name (was minheight) and allow growth beyond initial viewport */
          min-height: 100vh;
          /* Ensure scaling children (e.g., hover transforms) aren't clipped */
          overflow: visible;
          padding: 20px;
        }

        .slack-logo {
          background: linear-gradient(to bottom, #2b2b2b, #4c2e19);
          border: 3px solid var(--yellow);
        }

        .top-text {
          color: white;
          font-weight: bold;
        }

        .top-text.japanese {
          color: white;
        }

        .top-text.english {
          color: var(--yellow);
          font-style: italic;
        }

        .opening-video {
          width: 65%;
          aspect-ratio: 16/9;
          border-radius: 32px;
          border: 3px solid var(--yellow);
          margin-top: -35px; /* overridden on mobile for better spacing */
        }

        .sparkle {
          z-index: 10;
          width: 10%;
          position: absolute;
          animation: sparkle-hover 1s infinite alternate ease-in-out;
        }

        @keyframes sparkle-hover {
          0% {
            transform: translateY(0);
          }
          100% {
            transform: translateY(-15px);
          }
        }

        .black-outline {
          text-shadow: -1px 0 0 #000, 1px 0 0 #000, 0 -1px 0 #000, 0 1px 0 #000;
        }

        .email-input {
          border: 3px solid var(--yellow);
          border-radius: 24px;
          padding: 15px;
          width: 45%;
          font-weight: bold;
          font-style: italic;

          background-color: black;
          background: linear-gradient(to bottom, #2b2b2b, #4c2e19);

          font-size: 1.2em;

          display: flex;
        }

        .email-input * {
          font-size: inherit;
          font-family: inherit;
          font-weight: inherit;
          font-style: inherit;
        }

        .email-input input {
          outline: none;
          border: none;
          background-color: transparent;
          color: white;
          width: 100%;
        }

        .email-input button {
          outline: none;
          border: none;
          background-color: var(--purple);
          color: white;
          border-radius: 12px;
          padding: 10px;
          width: inherit;
          cursor: pointer;
          font-size: 16px;
        }

        .email-input button:hover {
          background-color: #a30095;
        }

        .signup-button {
          transition: background-color 0.1s ease-in-out,
            transform 0.1s ease-in-out;
        }

        .signup-button:hover {
          transform: scale(1.1) rotate(3deg);
        }

        .firetext {
          border-image-slice: 49 285 57 52 fill;
          border-image-source: url("/landing/firetext.png");
          border-image-width: 20px 50% 20px 20px;
          border-image-repeat: stretch stretch;
          border-image-outset: 0px 100px 0px 0px;
          padding: 20px;
          padding-right: 60px;

          color: black;
          font-weight: bold;
          font-style: italic;
          font-size: 2em;
          width: fit-content;
        }

        .info-screen {
          position: relative;
          height: 100%;
        }

        .info {
          position: relative;
          height: fit-content;
        }

        .info h1,
        .info p {
          color: white;
          font-weight: bold;
          padding-left: 48px;
          padding-right: 48px;
        }

        .info h1 {
          font-size: 4em;
          font-style: italic;
        }

        .info-screen .background {
          position: absolute;
          height: 100%;
          background-color: rgb(78, 138, 221);
          width: 100%;
        }

        .moving-background {
          opacity: 0.3;
        }

        .info-screen .info-screen-overlay {
          position: absolute;
          top: 0;
          height: 300px;
          width: 100%;
          background: linear-gradient(
            to bottom,
            rgba(0, 0, 0, 1) 0%,
            rgba(0, 0, 0, 0) 100%
          );
        }

        .info-screen .content {
          position: relative;
          z-index: 1;
          width: 100%;
          height: fit-content;
          padding: 64px;
        }

        .info-1 .content {
          padding-bottom: 12.5vw;
          margin-bottom: -19.5vw;
          padding-right: 35%;
        }

        .info-1-games {
          position: absolute;
          z-index: 1;
          right: -20%;
          top: 0;
          width: 55%;
        }

        .game-item {
          width: 40%;
          display: flex;
          flex-flow: column;
          align-items: center;
          justify-content: center;
          text-align: center;
          gap: 10px;
          color: black;
          font-size: 0.8em;

          transition: transform 0.2s ease-in-out;

          background: linear-gradient(to bottom, white, var(--yellow));
          border: 4px solid black;
          border-radius: 16px;
          padding: 8px;

          position: absolute;
        }

        .game-item:hover {
          background: var(--yellow);
          transform: translateY(-20px);
          transition: transform 0.2s ease-in-out;
        }

        .game-item p {
          color: black;
          padding: 0;
        }

        .game-item img {
          width: 100%;
          border-radius: 8px;
        }

        .taiko-divider {
          point-events: none;
          position: relative;
          width: 100%;
          z-index: 5;
        }

        .taiko-divider img {
          width: 100%;
        }

        .jumpy {
          position: absolute;
          top: 12.2vw;
          display: flex;
          flex-flow: row;
          align-items: center;
          justify-content: center;
          gap: 5%;
          width: 100%;

          transform: rotate(-10.42deg);
          padding: 0 15%;
          color: white;
        }

        .jumpy-item {
          animation: jumpUp 2s infinite;
        }

        .jumpy p {
          text-align: center;

          font-weight: bold;
          font-size: 2em;

          margin-top: -50px;
          position: relative;
          z-index: 10;

          text-shadow: -3.5px 0 0 #000, 3.5px 0 0 #000, 0 -3.5px 0 #000,
            0 3.5px 0 #000, -3.5px -3.5px 0 #000, 3.5px -3.5px 0 #000,
            -3.5px 3.5px 0 #000, 3.5px 3.5px 0 #000;
        }

        .jumpy img {
          width: 100%;
          filter: drop-shadow(4px 4px 4px rgba(0, 0, 0, 0.5));
        }

        @keyframes jumpUp {
          0% {
            transform: translateY(0);
            color: white;
          }
          15% {
            transform: translateY(-10px);
            color: var(--yellow);
          }
          30% {
            transform: translateY(0);
            color: white;
          }
          100% {
            transform: translateY(0);
          }
        }

        .info-2 .content {
          padding-top: 10.5vw;
          margin-top: -19.5vw;
          display: flex;
          flex-flow: column;
          align-items: flex-end;
          justify-content: flex-end;
          text-align: right;

          padding-bottom: 22.5vw;
          margin-bottom: -19.5vw;

          padding-left: 25%;
        }

        .info-screen .info-2 .background {
          background-color: rgb(197, 121, 209);
        }

        .firetext.flipped {
          -webkit-transform: scaleX(-1);
          transform: scaleX(-1);
        }

        .firetext.flipped p {
          -webkit-transform: scaleX(-1);
          transform: scaleX(-1);
          text-align: right;
        }

        .firetext p {
          color: black;
          text-align: left;
          margin: 0;
          padding: 0;
        }

        .arcade-divider {
          width: 110%;
          margin-left: -5%;
          position: relative;
          z-index: 2;
          filter: drop-shadow(4px 4px 4px rgba(0, 0, 0, 0.5));
        }

        .signup {
          width: 100%;
          padding: 180px 20px 240px;
          display: flex;
          flex-flow: column;
          align-items: center;
          justify-content: center;
          text-align: center;
          gap: 20px;
          position: relative;
          z-index: 15;
        }

        .faq-area {
          position: relative;
          overflow: hidden;
          padding-bottom: 80px;
        }

        .faq-background {
          background-color: black;
          background-image: url("/landing/shiba.png");
          background-size: 120px;
          width: 100%;
          height: 100%;
          position: absolute;
          z-index: 1;
          opacity: 0.2;
        }

        .faq-gradient-overlay {
          position: absolute;
          top: 0;
          left: 0;
          width: 100%;
          height: 100%;
          background: linear-gradient(to bottom, black 0%, transparent 60%);
          z-index: 3;
        }

        .purple-circle {
          position: absolute;
          width: 500px;
          height: 500px;
          background: radial-gradient(
            circle,
            rgba(128, 0, 255, 0.8) 0%,
            transparent 100%
          );
          border-radius: 50%;
          pointer-events: none;
          mix-blend-mode: color-dodge;
          z-index: 2;
          transform: translate(-50%, -50%);
          display: none;
          transition: left 0.2s ease-out, top 0.2s ease-out;
        }

        .faq {
          position: relative;
          z-index: 10;
          border: 2px solid white;
          border-radius: 32px;
          margin: 0 10%;
          padding: 24px;
          display: flex;
          flex-flow: column;
          align-items: stretch;
          gap: 20px;
          background-color: black;
        }

        .shiba-direct {
          border: 4px solid var(--red);
          border-radius: 8px;
          background: linear-gradient(to bottom, #ffb7b5, #ed7874);
          display: flex;
          flex-flow: column;
          align-items: center;
          justify-content: center;
          text-align: center;
          gap: 8px;
          padding: 16px;
        }

        .shiba-direct p {
          font-weight: bold;
        }

        .shiba-direct img {
          width: 80%;
          margin-bottom: 8px;
        }

        .faq details {
          color: black;
          padding: 20px;
          background-color: white;
          border-radius: 8px;
          border: 4px solid white;
          background: linear-gradient(to bottom, #ffdfa8, #f7b748);
        }

        .faq summary {
          font-weight: bold;
        }

        @media (max-width: 600px) {
          .opening-info {
            padding: 24px 4px 40px;
            min-height: 100vh;
            gap: 24px;
          }

          .opening-info .logo {
            width: 95%;
            max-width: 500px;
            margin-top: 10px;
            margin-bottom: 4px;
          }

          .top-text.japanese {
            font-size: 0.9em;
            text-align: center;
          }

          .top-text.english {
            font-size: 0.9em;
            text-align: center;
          }

          .opening-video {
            width: 100%;
            max-width: 640px;
            margin-top: 0; /* remove negative space squeeze */
            margin-bottom: 8px;
          }

          .email-input {
            width: 100%; /* full bleed across the safe area */
            padding: 8px 10px; /* tighter side padding for more input width */
            flex-direction: column;
            gap: 10px;
            margin-top: 4px;
            font-size: 1em; /* slightly smaller than desktop default */
          }

          .email-input input {
            font-size: 0.95em; /* reduce font size to fit longer emails */
            letter-spacing: 0.25px;
          }

          .email-input button {
            font-size: 0.9em;
            padding: 10px 12px;
          }

          .email-input input {
            text-align: center;
          }

          .email-input button {
            width: 100%;
          }

          .info h1 {
            font-size: 2.5em;
            padding-left: 20px;
            padding-right: 20px;
          }

          .info p {
            font-size: 1em;
            padding-left: 20px;
            padding-right: 20px;
          }

          .info-screen .content {
            padding: 32px 20px;
          }

          .info-1 .content {
            padding-bottom: 8vw;
            margin-bottom: -12vw;
            padding-right: 20px;
          }

          .info-1-games {
            position: relative;
            right: auto;
            top: auto;
            width: 100%;
            margin-top: 40px;
            display: flex;
            flex-direction: column;
            gap: 20px;
            align-items: center;

            padding-bottom: 120px;
          }

          .game-item {
            position: relative;
            width: 30%;
            top: auto;
            left: auto;
            top: 0 !important;
            left: 0 !important;
          }

          .game-item p {
            font-size: 0.8em;
            padding: 0;
          }

          .taiko-divider > img {
            width: 200%;
            margin-top: -50%;
            margin-bottom: -25%;
          }

          .game-item {
            position: relative;
            width: 80%;
            top: auto;
            left: auto;
          }

          .game-item {
            transition: transform 0.3s ease-in-out;
          }

          .game-item:hover {
            transform: translateY(10px);
          }

          .jumpy {
            top: -8vw;
            gap: 2%;
            padding: 0 5%;
          }

          .jumpy-item {
            font-size: 0.8em;
          }

          .jumpy p {
            font-size: 1.5em;
            margin-top: -30px;
          }

          .info-2 .content {
            padding-top: 30vw;
            margin-top: -12vw;
            padding-bottom: 15vw;
            margin-bottom: -12vw;
            padding-left: 20px;
            align-items: flex-end;
            text-align: right;
          }

          .firetext {
            border-image-width: 15px 40% 15px 15px;
            border-image-outset: 0px 50px 0px 0px;
            padding: 15px;
            padding-right: 40px;
            font-size: 1.5em;
          }

          .arcade-divider {
            width: 100%;
            margin-left: 0;
          }

          .signup {
            padding: 120px 20px 160px;
          }

          .faq-area {
            padding-bottom: 40px;
          }

          .faq {
            margin: 0 5%;
            padding: 16px;
          }

          .shiba-direct {
            padding: 12px;
          }

          .shiba-direct img {
            width: 90%;
          }

          .faq details {
            padding: 15px;
          }

          .faq summary {
            font-size: 1em;
          }
        }
      `}</style>
    </div>
  );
}<|MERGE_RESOLUTION|>--- conflicted
+++ resolved
@@ -48,7 +48,7 @@
           } else {
             console.error(
               "Failed to get token:",
-              data.message || "Unknown error"
+              data.message || "Unknown error",
             );
           }
         } catch (error) {
@@ -144,13 +144,8 @@
           className="slack-logo"
           onClick={() => {
             window.open(
-<<<<<<< HEAD
               "https://slack.com/oauth/v2/authorize?client_id=2210535565.9361842154099&user_scope=users:read,users:read.email&redirect_uri=https://shiba.hackclub.dev",
               "_blank",
-=======
-              "https://slack.com/oauth/v2/authorize?client_id=2210535565.9361842154099&user_scope=users:read,users:read.email&redirect_uri=https://shiba.hackclub.dev/",
-              "_blank"
->>>>>>> 42e73133
             );
           }}
         >
@@ -652,7 +647,11 @@
         }
 
         .black-outline {
-          text-shadow: -1px 0 0 #000, 1px 0 0 #000, 0 -1px 0 #000, 0 1px 0 #000;
+          text-shadow:
+            -1px 0 0 #000,
+            1px 0 0 #000,
+            0 -1px 0 #000,
+            0 1px 0 #000;
         }
 
         .email-input {
@@ -703,7 +702,8 @@
         }
 
         .signup-button {
-          transition: background-color 0.1s ease-in-out,
+          transition:
+            background-color 0.1s ease-in-out,
             transform 0.1s ease-in-out;
         }
 
@@ -872,9 +872,15 @@
           position: relative;
           z-index: 10;
 
-          text-shadow: -3.5px 0 0 #000, 3.5px 0 0 #000, 0 -3.5px 0 #000,
-            0 3.5px 0 #000, -3.5px -3.5px 0 #000, 3.5px -3.5px 0 #000,
-            -3.5px 3.5px 0 #000, 3.5px 3.5px 0 #000;
+          text-shadow:
+            -3.5px 0 0 #000,
+            3.5px 0 0 #000,
+            0 -3.5px 0 #000,
+            0 3.5px 0 #000,
+            -3.5px -3.5px 0 #000,
+            3.5px -3.5px 0 #000,
+            -3.5px 3.5px 0 #000,
+            3.5px 3.5px 0 #000;
         }
 
         .jumpy img {
@@ -1000,7 +1006,9 @@
           z-index: 2;
           transform: translate(-50%, -50%);
           display: none;
-          transition: left 0.2s ease-out, top 0.2s ease-out;
+          transition:
+            left 0.2s ease-out,
+            top 0.2s ease-out;
         }
 
         .faq {
